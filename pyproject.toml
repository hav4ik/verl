--- conflicted
+++ resolved
@@ -41,22 +41,13 @@
     "peft",
     "pyarrow>=15.0.0",
     "pybind11",
-<<<<<<< HEAD
-    "ray>=2.38",
-    "tensordict",
-    "transformers<4.48",
-    "vllm>=0.7.3",
-    "peft",
-    "liger-kernel",
-=======
     "pylatexenc",
     "ray>=2.10",
     "tensordict<0.6",
     "torchdata",
     "transformers",
-    "vllm<=0.6.3",
+    "vllm>=0.7.3",
     'wandb',
->>>>>>> c6dc8b73
 ]
 
 # Optional dependencies (extras_require in setup.py)
