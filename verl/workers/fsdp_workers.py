--- conflicted
+++ resolved
@@ -530,29 +530,14 @@
         # when no_lora is True, we use the actor without lora applied to calculate the log_prob
         # which is mostly used for ref log_prob calculation
         assert self._is_actor
-<<<<<<< HEAD
         if self._is_offload_param:
             load_fsdp_model_to_gpu(self.actor_module_fsdp)
 
         # Support all hardwares
-        data = data.to(torch.cuda.current_device())
-        # we should always recompute old_log_probs when it is HybridEngine
-        data.meta_info['micro_batch_size'] = self.config.rollout.log_prob_micro_batch_size_per_gpu
-        data.meta_info['max_token_len'] = self.config.rollout.log_prob_max_token_len_per_gpu
-        data.meta_info['use_dynamic_bsz'] = self.config.rollout.log_prob_use_dynamic_bsz
-        data.meta_info['temperature'] = self.config.rollout.temperature
-        # perform recompute log_prob
-        with self.ulysses_sharding_manager:
-            data = self.ulysses_sharding_manager.preprocess_data(data)
-            output = self.actor.compute_log_prob(data=data)
-            output = DataProto.from_dict(tensors={'old_log_probs': output},
-                                         meta_info={'temperature': self.config.rollout.temperature})
-            output = self.ulysses_sharding_manager.postprocess_data(output)
-=======
         from contextlib import nullcontext
         adapter_ctx = self.actor.actor_module.disable_adapter() if no_lora else nullcontext()
         with adapter_ctx:
-            data = data.to('cuda')
+            data = data.to(torch.cuda.current_device())
             # we should always recompute old_log_probs when it is HybridEngine
             data.meta_info['micro_batch_size'] = self.config.rollout.log_prob_micro_batch_size_per_gpu
             data.meta_info['max_token_len'] = self.config.rollout.log_prob_max_token_len_per_gpu
@@ -565,7 +550,6 @@
                 output = DataProto.from_dict(tensors={'old_log_probs': output},
                                             meta_info={'temperature': self.config.rollout.temperature})
                 output = self.ulysses_sharding_manager.postprocess_data(output)
->>>>>>> c3563d70
 
             output = output.to('cpu')
 
@@ -574,16 +558,11 @@
             if self.world_size > 1:
                 self.actor.actor_module._handle.reshard(True)
 
-<<<<<<< HEAD
         if self._is_offload_param:
             offload_fsdp_model_to_cpu(self.actor_module_fsdp)
-
+        torch.cuda.empty_cache()
         log_gpu_memory_usage('After compute_log_prob', logger=logger)
         return output
-=======
-            torch.cuda.empty_cache()
-            return output
->>>>>>> c3563d70
 
     @register(dispatch_mode=Dispatch.DP_COMPUTE_PROTO)
     def compute_ref_log_prob(self, data: DataProto):
@@ -594,15 +573,10 @@
             data = DataProto.from_dict(tensors={'ref_log_prob': data.batch['old_log_probs']})
             return data
         assert self._is_ref
-<<<<<<< HEAD
-
+        # else:
+        # otherwise, the class have a standalone ref model
         # Support all hardwares
         data = data.to(torch.cuda.current_device())
-=======
-        # else:
-        # otherwise, the class have a standalone ref model
-        data = data.to('cuda')
->>>>>>> c3563d70
 
         micro_batch_size = self.config.ref.log_prob_micro_batch_size_per_gpu
         data.meta_info['micro_batch_size'] = micro_batch_size
@@ -694,16 +668,12 @@
                                                       self.ulysses_sequence_parallel_size)
             self.config.ppo_micro_batch_size_per_gpu = self.config.ppo_micro_batch_size
             self.config.forward_micro_batch_size_per_gpu = self.config.forward_micro_batch_size
-<<<<<<< HEAD
             assert self.config.ppo_mini_batch_size % self.config.ppo_micro_batch_size_per_gpu == 0, \
                 f'normalized ppo_mini_batch_size {self.config.ppo_mini_batch_size} should be divisible by ppo_micro_batch_size_per_gpu {self.config.ppo_micro_batch_size_per_gpu}'
             assert self.config.ppo_mini_batch_size // self.config.ppo_micro_batch_size_per_gpu > 0, \
                 f'normalized ppo_mini_batch_size {self.config.ppo_mini_batch_size} should be larger than ppo_micro_batch_size_per_gpu {self.config.ppo_micro_batch_size_per_gpu}'
-=======
-            assert self.config.ppo_mini_batch_size % self.config.ppo_micro_batch_size_per_gpu == 0
         
         self._is_lora = self.config.model.get('lora_rank', 0) > 0
->>>>>>> c3563d70
 
     def _build_critic_model_optimizer(self, config):
         # the following line is necessary
